--- conflicted
+++ resolved
@@ -20,12 +20,8 @@
       - "9001:9001"
     volumes:
       - /mnt/models:/models
-<<<<<<< HEAD
+
     command: /home/arch/llama.cpp.rocm/build/bin/llama-server ${LLAMA_ARGS} --n-gpu-layers 9999 --threads 64 --flash-attn --cache-type-k f16 --cache-type-v q8_0 --port 9001 --host 0.0.0.0 --mlock --no-mmap --jinja --embeddings --cache-reuse 1024
-=======
-    command: /home/arch/llama.cpp.rocm/build/bin/llama-server ${LLAMA_ARGS} --cache-reuse 256 --n-gpu-layers 9999 --threads 60 --flash-attn --cache-type-k f16 --cache-type-v q8_0 --port 9001 --host 0.0.0.0 --mlock --no-mmap --jinja --embeddings
->>>>>>> e0b55212
-
   llama-vulkan:
     build: Dockerfile.llama
     image: llama:latest
